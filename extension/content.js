(() => {
<<<<<<< HEAD
  console.log("[KnowMal] content.js loaded on:", window.location.href);
  const API_BASE = "http://localhost:8000";
=======
  // const API_BASE = "https://knowmal.duckdns.org";
  const API_BASE = "http://localhost:8000"; //개발용
>>>>>>> 8803f7c8
  const OFFICE_RE = /\.(docx?|xlsx?|pptx?)$/i;
  const EXTRA_FILE_RE = /\.(zip|7z|rar|alz|egg|tar|gz|bz2|xz|pdf|hwp|hwpx|txt|rtf|json|ps1|js|vbs|wsf|jar|apk|ipa|exe|dll|msi|bat|cmd|lnk|scr|iso|img|bin)$/i;

  const STYLE_ID = "maloffice-style";
  function injectStyles() {
    if (document.getElementById(STYLE_ID)) return;
    const s = document.createElement("style");
    s.id = STYLE_ID;
    s.textContent = `
:root{
  --mo-bg: #f8fafc;
  --mo-card: #ffffff;
  --mo-muted: #64748b;
  --mo-text: #0f172a;
  --mo-border: #e2e8f0;
  --mo-primary: #3b82f6;
  --mo-primary-600: #2563eb;
  --mo-shadow: 0 4px 20px rgba(0,0,0,.08);
  --mo-radius: 16px;
}
#mo-overlay{
  position:fixed; inset:0; z-index:2147483647; display:none;
  background: rgba(0,0,0,.36); backdrop-filter: blur(2px);
  align-items:center; justify-content:center;
  font-family: system-ui, -apple-system, Segoe UI, Roboto, "Noto Sans KR", Arial;
}
.mo-card{
  width:min(720px, 96vw); background:var(--mo-card);
  border:1px solid var(--mo-border); border-radius: var(--mo-radius);
  box-shadow: var(--mo-shadow);
  min-height: 320px;
}
.mo-head{
  display:flex; align-items:center; gap:14px;
  padding:24px 24px 0 24px;
}
.mo-logo{ width:32px; height:32px; border-radius:10px; object-fit:contain; box-shadow: 0 4px 16px rgba(0,0,0,.1); border:1px solid #cbd5e1; background:#fff }
.mo-titlebox{flex:1}
.mo-title{
  font-weight: 700; font-size: 18px; color: var(--mo-text);
  margin: 0;
}
.mo-sub{ 
  color: var(--mo-muted); 
  font-size: 14px; 
  margin-top: 4px; 
  line-height: 1.4;
}

.mo-steps{ display:flex; align-items:center; gap:22px; margin: 32px 24px 0 24px; }
.mo-step{ display:flex; align-items:center; gap:14px; font-size:16px; color:#9ca3af; }
.mo-step i{ width:16px; height:16px; border-radius:999px; background:#e5e7eb; display:inline-block; box-shadow: inset 0 0 0 1px #cbd5e1 }
#mo-step-wait.active{ color:#374151 !important; }
#mo-step-wait.active i{ background:#4b5563 !important; }
#mo-step-run.active{ color:#1e40af !important; }
#mo-step-run.active i{ background:#3b82f6 !important; }
#mo-step-done.active{ color:#15803d !important; }
#mo-step-done.active i{ background:#16a34a !important; }

.mo-badge{
  display:inline-flex; align-items:center; gap:6px;
  border-radius:999px; padding:6px 10px; font-size:11px;
  background:#f3f4f6; border:1px solid var(--mo-border); 
  color:#374151; font-weight: 800;
}
.mo-badge.dot::before{
  content:""; width:8px; height:8px; border-radius:999px; background:#3b82f6;
}
.mo-badge.ok::before{ background:#16a34a;}
.mo-badge.warn::before{ background:#3b82f6;}
.mo-badge.err::before{ background:#dc2626;}
.mo-badge.dot{ background:#eff6ff; border-color:#bfdbfe; color:#1e40af; }
.mo-badge.ok { background:#ecfdf5; border-color:#a7f3d0; color:#065f46; }
.mo-badge.err{ background:#fef2f2; border-color:#fecaca; color:#991b1b; }

.mo-msg{ 
  font-size:14px; 
  color: #1e40af;
  margin: 20px 24px 0 24px;
  padding: 16px 0;
  background: rgba(239, 246, 255, 0.8);
  border: 2px dashed #bfdbfe;
  border-radius: 12px;
  text-align: center;
  font-weight: 500;
  line-height: 1.4;
}
.mo-msg.processing{ 
  color: #1e40af;
  background: rgba(239, 246, 255, 0.8);
  border-color: #bfdbfe;
}
.mo-msg.completed{ 
  color: #065f46;
  background: rgba(236, 253, 245, 0.8);
  border-color: #a7f3d0;
}
.mo-msg.error{ 
  color: #991b1b;
  background: rgba(254, 242, 242, 0.8);
  border-color: #fecaca;
}

#mo-overlay .mo-result::after, #mo-overlay .mo-result::before{ content: none !important; display: none !important; }
#mo-overlay .mo-badge::before{ content:"" !important; }


.mo-actions{
  display:flex; gap:16px; justify-content:center; 
  padding: 32px 24px 28px 24px;
}
.mo-actions .mo-btn:first-child{ order: -1; }
.mo-btn{
  flex: 1;
  padding:14px 0; border-radius:10px; font-weight:600; font-size:15px;
  border:none; cursor:pointer; transition: all 0.2s ease;
}
.mo-btn:hover:not(:disabled) {
  transform: translateY(-1px);
}
.mo-btn:disabled {
  background: #f3f4f6;
  color: #9ca3af;
  cursor: not-allowed;
  transform: none;
  box-shadow: none;
}
.mo-btn.primary{
  background: linear-gradient(135deg, #3b82f6 0%, #1d4ed8 100%);
  color:#fff;
  box-shadow: 0 2px 8px rgba(59, 130, 246, 0.3);
}
.mo-btn.primary:hover:not(:disabled) {
  box-shadow: 0 4px 12px rgba(59, 130, 246, 0.4);
}
.mo-btn.secondary{
  background: transparent;
  color: #3b82f6;
  border: 2px solid #3b82f6;
  box-shadow: none;
}
.mo-btn.download{
  background: #e5e7eb;
  color: #111827;
  border: 2px solid #e5e7eb;
}
.mo-btn.download:hover:not(:disabled){
  background: #e2e8f0;
  border-color: #e2e8f0;
}
.mo-btn.secondary:hover:not(:disabled) {
  background: #eff6ff;
  color: #2563eb;
  border: 2px solid #3b82f6;
  box-shadow: 0 2px 6px rgba(59, 130, 246, 0.2);
}
.mo-btn.secondary:active:not(:disabled) {
  background: #dbeafe;
  color: #1e40af;
  border: 2px solid #2563eb;
  transform: translateY(0);
  box-shadow: 0 1px 3px rgba(37, 100, 235, 0.3);
}

.mo-result{ 
  margin: 24px 24px 0 24px; 
  padding: 20px; 
  border-radius: 12px; 
  border: 2px dashed; 
  display: none; 
  text-align: center;
}
.mo-result.safe{ 
  border-color: #34d399; 
  background: linear-gradient(135deg, #f0fdf4 0%, #ecfdf5 100%); 
}
.mo-result.danger{ 
  border-color: #f87171; 
  background: linear-gradient(135deg, #fef2f2 0%, #fee2e2 100%); 
}
.mo-result .mo-result-content{
  display: flex;
  align-items: flex-start;
  gap: 16px;
  text-align: left;
}
.mo-result .mo-siren-icon{
  font-size: 32px;
  flex-shrink: 0;
  margin-top: 4px;
}
.mo-result .mo-text-block{
  flex: 1;
  text-align: center;
}
.mo-result .mo-main-title{ 
  font-size: 18px; 
  font-weight: 800; 
  margin: 0 0 8px 0; 
  color: #dc2626;
}
.mo-result .mo-sub-title{ 
  font-size: 15px; 
  font-weight: 600; 
  margin: 0 0 12px 0; 
  color: #991b1b;
}
.mo-result .mo-desc-line{ 
  font-size: 13px; 
  color: #7f1d1d; 
  margin: 0 0 4px 0; 
  line-height: 1.4;
}
.mo-result.safe .mo-main-title{ color: #16a34a; }
.mo-result.safe .mo-sub-title{ color: #15803d; }
.mo-result.safe .mo-desc-line{ color: #166534; }

#mo-step-done.active.status-safe{ color:#15803d !important; }
#mo-step-done.active.status-safe i{ background:#16a34a !important; }
#mo-step-done.active.status-danger{ color:#b91c1c !important; }
#mo-step-done.active.status-danger i{ background:#dc2626 !important; }
    `;
    document.head.appendChild(s);
  }

  let $ov, $prog, $badge, $msg, $btnOpen, $btnClose, $btnDownload, $result;
  let lastDownloadUrl = "";

  function ensureOverlay() {
    if ($ov) return;
    injectStyles();
    $ov = document.createElement("div");
    $ov.id = "mo-overlay";
    const logoUrl = (typeof chrome !== "undefined" && chrome.runtime?.getURL) ? chrome.runtime.getURL("images/KnowMal_logo.png") : "";
    $ov.innerHTML = `
      <div class="mo-card" role="dialog" aria-modal="true">
        <div class="mo-head">
          <img class="mo-logo" src="${logoUrl}" alt="KnowMal" />
          <div class="mo-titlebox">
            <div class="mo-title">KnowMal</div>
            <div class="mo-sub">문서 실행 전 악성 행위 예측 서비스</div>
          </div>
        </div>

        <div class="mo-msg" id="mo-msg">파일의 악성 행위를 검사 중입니다.</div>

        <div id="mo-result" class="mo-result" aria-live="polite"></div>
        <div class="mo-steps" aria-hidden="true">
          <span class="mo-step" id="mo-step-wait"><i></i>대기</span>
          <span class="mo-step" id="mo-step-run"><i></i>진행</span>
          <span class="mo-step" id="mo-step-done"><i></i>완료</span>
        </div>

        <div class="mo-actions">
          <button class="mo-btn primary" id="mo-open" disabled>상세 결과 확인</button>
          <button class="mo-btn download" id="mo-download" disabled>파일 다운로드</button>
          <button class="mo-btn secondary" id="mo-close">닫기</button>
        </div>
      </div>
    `;
    document.body.appendChild($ov);

    $prog = null; 
    $badge = null;
    $msg = $ov.querySelector("#mo-msg");
    $btnOpen = $ov.querySelector("#mo-open");
    $btnClose = $ov.querySelector("#mo-close");
    $btnDownload = $ov.querySelector("#mo-download");
    $result = $ov.querySelector("#mo-result");
    $btnClose.onclick = () => {
      $ov.style.display = "none";
      resetModalState();
    };
  }

  function showOverlay() {
    ensureOverlay();
    $ov.style.display = "flex";
    setMsg("파일의 악성 행위를 검사 중입니다.");
    setProgress(25);
    setStep("진행");
    $btnOpen.disabled = true;
    $btnOpen.onclick = null;
    if ($btnDownload){ $btnDownload.disabled = false; }
  }
  function setMsg(t, type = "processing"){ 
    $msg.textContent = t; 
    $msg.className = `mo-msg ${type}`;
  }
  function setProgress(pct){ 
  }
  function setBadge(text, kind){
    if (!$badge) return; 
    $badge.className = `mo-badge ${kind}`;
    $badge.textContent = text;
  }
  function setResult(kind){
    if (!$result) {
      return;
    }
    if (!kind){ 
      $result.style.display = "none"; 
      $result.className = "mo-result"; 
      $result.innerHTML = ""; 
      return; 
    }
    const isSafe = kind === "safe";
    $result.style.display = "block";
    $result.className = "mo-result " + (isSafe ? "safe" : "danger");
    if (isSafe){
      $result.innerHTML = `
        <div class="mo-result-content">
          <div class="mo-siren-icon">✅</div>
          <div class="mo-text-block">
            <div class="mo-main-title">정상: 안전한 파일</div>
            <div class="mo-sub-title">악성코드를 포함하지 않는 파일입니다.</div>
          </div>
        </div>`;
    } else {
      $result.innerHTML = `
        <div class="mo-result-content">
          <div class="mo-siren-icon">🚨</div>
          <div class="mo-text-block">
            <div class="mo-main-title">위험: 파일을 열지 마세요</div>
            <div class="mo-sub-title">악성코드가 탐지되었습니다</div>
            <div class="mo-desc-line">자세한 검사 결과를 보기 위해선</div>
            <div class="mo-desc-line">아래 상세 결과 확인 버튼을 클릭하세요</div>
          </div>
        </div>`;
    }
  }
  function setStep(state){
    const steps = [
      ["대기", document.getElementById("mo-step-wait")],
      ["진행", document.getElementById("mo-step-run")],
      ["완료", document.getElementById("mo-step-done")]
    ];
    for (const [name, el] of steps){
      if (!el) continue;
      el.classList.remove("active","done");
    }
    for (const [name, el] of steps){
      if (!el) continue;
      if (name === state){ el.classList.add("active"); }
    }
  }
  function setDone(reportUrl, status){
    console.log("[KnowMal] setDone 호출됨 - status:", status);
    if (status === "safe") {
      console.log("[KnowMal] 정상 파일로 판정");
    } else if (status === "danger") {
      console.log("[KnowMal] 악성 파일로 판정");
    } else {
      console.log("[KnowMal] 상태 불명");
    }
    $msg.style.display = "none";
    setProgress(100);
    setStep("완료");
    try{
      const doneEl = document.getElementById("mo-step-done");
      if (doneEl){
        doneEl.classList.remove("status-safe","status-danger");
        if (status === "safe") doneEl.classList.add("status-safe");
        if (status === "danger") doneEl.classList.add("status-danger");
      }
    }catch{}
    $btnOpen.disabled = false;
    console.log("리포트 URL:", reportUrl);
    $btnOpen.onclick = () => {
      console.log("리포트 확인 버튼 클릭됨, URL:", reportUrl);
      window.open(reportUrl, "_blank", "noopener,noreferrer");
    };
    if (status){ 
      console.log("[KnowMal] setDone에서 setResult 호출 - status:", status);
      setResult(status); 
    }
    try{
      const u = new URL(reportUrl);
      const urlStatus = u.searchParams.get("status"); // safe | danger
      if (urlStatus === "safe" || urlStatus === "danger"){ 
        console.log("[KnowMal] URL에서 추출한 상태로 setResult 호출 - urlStatus:", urlStatus);
        setResult(urlStatus);
        const doneEl = document.getElementById("mo-step-done");
        if (doneEl){
          doneEl.classList.remove("status-safe","status-danger");
          doneEl.classList.add(urlStatus === "safe" ? "status-safe" : "status-danger");
        }
      }
    }catch{}
    
    if (!status) {
      console.log("[KnowMal] 상태 불명, 기본적으로 정상으로 처리");
      setResult("safe");
    }

    if ($btnDownload){
      $btnDownload.onclick = () => {
        try{
          const urlToOpen = lastDownloadUrl;
          if (urlToOpen){ window.open(urlToOpen, "_blank", "noopener,noreferrer"); }
        }catch{}
      };
      $btnDownload.disabled = false;
    }
  }
  function resetModalState(){
    if ($result) {
      $result.style.display = "none";
      $result.className = "mo-result";
      $result.innerHTML = "";
    }
    if ($msg) {
      $msg.style.display = "block";
      setMsg("파일의 악성 행위를 검사 중입니다.", "processing");
    }
    setProgress(0);
    setStep("대기");
    if ($btnOpen) {
      $btnOpen.disabled = true;
      $btnOpen.textContent = "상세 결과 확인";
      $btnOpen.onclick = null;
    }
    try{
      const doneEl = document.getElementById("mo-step-done");
      if (doneEl){
        doneEl.classList.remove("status-safe","status-danger");
      }
    }catch{}
  }

  function setError(text){
    
    if (text && text.includes("Extension context invalidated")) {
      setMsg("확장 프로그램이 일시적으로 비활성화되었습니다. 페이지를 새로고침하고 다시 시도해주세요.", "error");
    } else {
      setMsg(text || "분석 실패", "error");
    }
    
    setProgress(100);
    $btnOpen.disabled = true;
    $btnOpen.textContent = "다시 시도";
    $btnOpen.onclick = () => {
      window.location.reload();
    };
  }

  function bgFetch(path, init = {}) {
    return new Promise((resolve, reject) => {
      if (!chrome.runtime?.id) {
        reject(new Error("Extension context invalidated. Please refresh the page and try again."));
        return;
      }

      chrome.runtime.sendMessage(
        { type: "maloffice.fetch", url: `${API_BASE}${path}`, init },
        (resp) => {
          if (chrome.runtime.lastError) {
            const errorMsg = chrome.runtime.lastError.message;
            if (errorMsg.includes("context invalidated") || errorMsg.includes("Extension context invalidated")) {
              reject(new Error("Extension context invalidated. Please refresh the page and try again."));
            } else {
              reject(new Error(errorMsg));
            }
            return;
          }
          
          if (!resp) {
            reject(new Error("No response from background script"));
            return;
          }

          if (resp.contextInvalid) {
            reject(new Error("Extension context invalidated. Please refresh the page and try again."));
            return;
          }

          if (!resp.ok) {
            reject(new Error(resp?.json?.detail || resp?.error || `HTTP ${resp?.status}`));
            return;
          }
          
          resolve(resp.json ?? resp.text);
        }
      );
    });
  }

  function bgFetchBinary(url, init = {}){
    return new Promise((resolve, reject) => {
      if (!chrome.runtime?.id){ reject(new Error("Extension context invalidated.")); return; }
      chrome.runtime.sendMessage({ type: "maloffice.fetchBinary", url, init }, (resp)=>{
        if (chrome.runtime.lastError){ reject(new Error(chrome.runtime.lastError.message)); return; }
        if (!resp){ reject(new Error("No response from background script")); return; }
        resolve(resp);
      });
    });
  }

  const getCookies = () => document.cookie || "";
  const getPageUrl = () => location.href;

  function isOfficeLink(aEl){
    try{
      const u = new URL(aEl.href);
      const name = decodeURIComponent(u.pathname.split("/").pop() || "").toLowerCase();
<<<<<<< HEAD
      const textMatch = OFFICE_RE.test(aEl.textContent || "");
      const nameMatch = OFFICE_RE.test(name);
      console.log("[KnowMal] isOfficeLink check:", {
        href: aEl.href,
        name: name,
        textContent: aEl.textContent,
        nameMatch: nameMatch,
        textMatch: textMatch,
        result: nameMatch || textMatch
      });
      return nameMatch || textMatch;
    }catch(e){ 
      console.log("[KnowMal] isOfficeLink error:", e);
      return false; 
    }
=======
      const host = (u.hostname || "").toLowerCase();
      const looksLikeTarget = OFFICE_RE.test(name) || OFFICE_RE.test(aEl.textContent || "");
      const looksLikeFile = looksLikeTarget || EXTRA_FILE_RE.test(name);
      const isTistoryHost = /(^|\.)tistory\.(com|io)$/.test(host) || /kakaocdn\.(net|com)$/.test(host);
      const pathHint = /attach|attachment|file|download/gi.test(u.pathname);
      return looksLikeFile || (isTistoryHost && pathHint);
    }catch{ return false; }
>>>>>>> 8803f7c8
  }

  function guessFilename(aEl){
    const fig = aEl.closest("figure.fileblock");
    if (fig){
      const nameEl = fig.querySelector(".filename .name");
      if (nameEl?.textContent) return nameEl.textContent.trim();
    }
    try{
      const u = new URL(aEl.href);
      return decodeURIComponent(u.pathname.split("/").pop() || "document.bin");
    }catch{ return "document.bin"; }
  }

  function findDownloadAnchorOrUrl(target){
    const a1 = target.closest?.("a");
    if (a1?.href) return { href: a1.href, anchor: a1 };
    const fig = target.closest?.("figure.fileblock, .fileblock");
    if (fig){
      const a2 = fig.querySelector("a[href]");
      if (a2?.href) return { href: a2.href, anchor: a2 };
      const elWithData = fig.querySelector("[data-href],[data-url]");
      const h = elWithData?.getAttribute?.("data-href") || elWithData?.getAttribute?.("data-url");
      if (h) return { href: h };
    }
    const el = target.closest?.("[data-href],[data-url]") || target;
    const dataHref = el?.getAttribute?.("data-href") || el?.getAttribute?.("data-url");
    if (dataHref) return { href: dataHref };
    return null;
  }

  function cancelEvent(e){
    try{ e.preventDefault(); }catch{}
    try{ e.stopImmediatePropagation?.(); }catch{}
    try{ e.stopPropagation(); }catch{}
  }

  async function handleClick(e){
<<<<<<< HEAD
    console.log("[KnowMal] Click detected on:", e.target);
    const a = e.target.closest?.("a");
    if (!a || !a.href) {
      console.log("[KnowMal] No link found or no href");
      return;
    }
    console.log("[KnowMal] Link found:", a.href, "text:", a.textContent);
    
    if (!isOfficeLink(a)) {
      console.log("[KnowMal] Not an office link");
      return;
    }
    
    console.log("[KnowMal] Office link detected, starting flow");
    e.preventDefault(); e.stopPropagation();
=======
    const found = findDownloadAnchorOrUrl(e.target);
    if (!found || !found.href) return;
    const fakeA = { href: found.href, textContent: found.anchor?.textContent || "" };
    if (!isOfficeLink(fakeA)) return;

    try { console.debug("[KnowMal] final download href:", found.href); } catch {}

    cancelEvent(e);
    lastDownloadUrl = found.href;
>>>>>>> 8803f7c8

    showOverlay();

    const payload = {
      url: found.href,
      filename: guessFilename(found.anchor || { href: found.href, closest: () => null, textContent: "" }),
      page_url: getPageUrl(),
      cookies: getCookies(),
      user_agent: navigator.userAgent
    };

    try{
      const r1 = await fetch(`${API_BASE}/tistory/fetch_url`, {
        method: "POST",
        headers: {"Content-Type":"application/json"},
        body: JSON.stringify(payload)
      });
<<<<<<< HEAD
      const r1_json = await r1.json();
      if (!r1.ok || !r1_json.id) throw new Error(r1_json?.detail || "fetch_url 실패");
=======
      if (!r1?.ok) { throw new Error(r1?.detail || "fetch_url 실패"); }
      if (!r1?.ok || !r1.id) throw new Error(r1?.detail || "fetch_url 실패");
>>>>>>> 8803f7c8

      setMsg("파일의 악성 행위를 검사 중입니다.");
      setProgress(70);

<<<<<<< HEAD
      const r2 = await fetch(`${API_BASE}/share/create?file_id=${encodeURIComponent(r1_json.id)}`, { 
        method: "POST",
        headers: {"Content-Type":"application/json"}
      });
      const r2_json = await r2.json();
      if (!r2.ok || !r2_json.report_url) throw new Error(r2_json?.detail || "share 실패");

      setDone(r2_json.report_url);
=======
      const r2 = await bgFetch(`/share/create?file_id=${encodeURIComponent(r1.id)}`, { method: "POST" });
      if (!r2?.ok || !r2.report_url) throw new Error(r2?.detail || "share 실패");
      
      let norm = "";
      if (r2.status) {
        console.log("[KnowMal] 응답에서 상태 추출:", r2.status);
        const statusLower = String(r2.status).toLowerCase();
        norm = 
          /(safe|정상|clean|benign)/.test(statusLower) ? "safe" :
          /(mal|malicious|virus|trojan|infected|danger|위험)/.test(statusLower) ? "danger" : "";
      }
      
      if (!norm) {
        try{
          const u = new URL(r2.report_url);
          const urlStatus = u.searchParams.get("status");
          if (urlStatus) {
            console.log("[KnowMal] URL에서 상태 추출:", urlStatus);
            const urlStatusLower = urlStatus.toLowerCase();
            norm = 
              /(safe|정상|clean|benign)/.test(urlStatusLower) ? "safe" :
              /(mal|malicious|virus|trojan|infected|danger|위험)/.test(urlStatusLower) ? "danger" : "";
          }
        }catch{}
      }
      
      console.log("[KnowMal] 상태 감지 - 최종 결과:", norm);
      setDone(r2.report_url, norm);
>>>>>>> 8803f7c8
    }catch(err){
      try{
        setMsg("파일의 악성 행위를 검사 중입니다.");
        setProgress(40);

        const bin = await bgFetchBinary(found.href, {
          credentials: "include",
          referrer: getPageUrl(),
          referrerPolicy: "strict-origin-when-cross-origin",
          headers: { "Referer": getPageUrl() }
        });
        if (!bin?.ok){ throw new Error(`원본 다운로드 실패: HTTP ${bin?.status}`); }
        const ab = bin.buffer;
        const fd = new FormData();
        const fileBlob = new Blob([ab]);
        fd.append("file", fileBlob, guessFilename(found.anchor || { href: found.href, closest: ()=>null, textContent: "" }));

        const up = await fetch(`${API_BASE}/scan/upload`, { method: "POST", body: fd });
        if (!up.ok){ throw new Error(`업로드 실패: HTTP ${up.status}`); }
        const upJson = await up.json();
        if (!upJson?.ok || !upJson?.id){ throw new Error("업로드 응답 오류"); }

        setMsg("파일의 악성 행위를 검사 중입니다.");
        setProgress(70);
        const sh = await fetch(`${API_BASE}/share/create?file_id=${encodeURIComponent(upJson.id)}`, { method: "POST" });
        if (!sh.ok){ throw new Error(`공유 실패: HTTP ${sh.status}`); }
        const shJson = await sh.json();
        if (!shJson?.ok || !shJson?.report_url){ throw new Error("공유 응답 오류"); }
        
        let norm2 = "";
        if (shJson.status) {
          const statusLower = String(shJson.status).toLowerCase();
          norm2 = 
            /(safe|정상|clean|benign)/.test(statusLower) ? "safe" :
            /(mal|malicious|virus|trojan|infected|danger|위험)/.test(statusLower) ? "danger" : "";
        }
        
        if (!norm2) {
          try{
            const u = new URL(shJson.report_url);
            const urlStatus = u.searchParams.get("status");
            if (urlStatus) {
              const urlStatusLower = urlStatus.toLowerCase();
              norm2 = 
                /(safe|정상|clean|benign)/.test(urlStatusLower) ? "safe" :
                /(mal|malicious|virus|trojan|infected|danger|위험)/.test(urlStatusLower) ? "danger" : "";
            }
          }catch{}
        }
        
        setDone(shJson.report_url, norm2);
      }catch(e2){
        setError(e2.message || err.message);
      }
    }
  }

  const captureOpts = { capture: true, passive: false };
  const bubbleOpts = { capture: false, passive: false };
  window.addEventListener("click", handleClick, bubbleOpts);
  window.addEventListener("auxclick", handleClick, bubbleOpts);
})();<|MERGE_RESOLUTION|>--- conflicted
+++ resolved
@@ -1,11 +1,6 @@
 (() => {
-<<<<<<< HEAD
-  console.log("[KnowMal] content.js loaded on:", window.location.href);
-  const API_BASE = "http://localhost:8000";
-=======
   // const API_BASE = "https://knowmal.duckdns.org";
   const API_BASE = "http://localhost:8000"; //개발용
->>>>>>> 8803f7c8
   const OFFICE_RE = /\.(docx?|xlsx?|pptx?)$/i;
   const EXTRA_FILE_RE = /\.(zip|7z|rar|alz|egg|tar|gz|bz2|xz|pdf|hwp|hwpx|txt|rtf|json|ps1|js|vbs|wsf|jar|apk|ipa|exe|dll|msi|bat|cmd|lnk|scr|iso|img|bin)$/i;
 
@@ -511,7 +506,6 @@
     try{
       const u = new URL(aEl.href);
       const name = decodeURIComponent(u.pathname.split("/").pop() || "").toLowerCase();
-<<<<<<< HEAD
       const textMatch = OFFICE_RE.test(aEl.textContent || "");
       const nameMatch = OFFICE_RE.test(name);
       console.log("[KnowMal] isOfficeLink check:", {
@@ -527,7 +521,6 @@
       console.log("[KnowMal] isOfficeLink error:", e);
       return false; 
     }
-=======
       const host = (u.hostname || "").toLowerCase();
       const looksLikeTarget = OFFICE_RE.test(name) || OFFICE_RE.test(aEl.textContent || "");
       const looksLikeFile = looksLikeTarget || EXTRA_FILE_RE.test(name);
@@ -535,7 +528,6 @@
       const pathHint = /attach|attachment|file|download/gi.test(u.pathname);
       return looksLikeFile || (isTistoryHost && pathHint);
     }catch{ return false; }
->>>>>>> 8803f7c8
   }
 
   function guessFilename(aEl){
@@ -574,33 +566,39 @@
   }
 
   async function handleClick(e){
-<<<<<<< HEAD
+    
     console.log("[KnowMal] Click detected on:", e.target);
     const a = e.target.closest?.("a");
     if (!a || !a.href) {
-      console.log("[KnowMal] No link found or no href");
-      return;
+        console.log("[KnowMal] No link found or no href");
+        return;
     }
     console.log("[KnowMal] Link found:", a.href, "text:", a.textContent);
-    
+
     if (!isOfficeLink(a)) {
-      console.log("[KnowMal] Not an office link");
-      return;
-    }
-    
+        console.log("[KnowMal] Not an office link");
+        return;
+    }
+
     console.log("[KnowMal] Office link detected, starting flow");
-    e.preventDefault(); e.stopPropagation();
-=======
+    e.preventDefault();
+    e.stopPropagation();
+
     const found = findDownloadAnchorOrUrl(e.target);
     if (!found || !found.href) return;
-    const fakeA = { href: found.href, textContent: found.anchor?.textContent || "" };
+
+    const fakeA = {
+        href: found.href,
+        textContent: found.anchor?.textContent || ""
+    };
     if (!isOfficeLink(fakeA)) return;
 
-    try { console.debug("[KnowMal] final download href:", found.href); } catch {}
+    try {
+        console.debug("[KnowMal] final download href:", found.href);
+    } catch {}
 
     cancelEvent(e);
     lastDownloadUrl = found.href;
->>>>>>> 8803f7c8
 
     showOverlay();
 
@@ -618,18 +616,14 @@
         headers: {"Content-Type":"application/json"},
         body: JSON.stringify(payload)
       });
-<<<<<<< HEAD
+
       const r1_json = await r1.json();
       if (!r1.ok || !r1_json.id) throw new Error(r1_json?.detail || "fetch_url 실패");
-=======
-      if (!r1?.ok) { throw new Error(r1?.detail || "fetch_url 실패"); }
       if (!r1?.ok || !r1.id) throw new Error(r1?.detail || "fetch_url 실패");
->>>>>>> 8803f7c8
 
       setMsg("파일의 악성 행위를 검사 중입니다.");
       setProgress(70);
 
-<<<<<<< HEAD
       const r2 = await fetch(`${API_BASE}/share/create?file_id=${encodeURIComponent(r1_json.id)}`, { 
         method: "POST",
         headers: {"Content-Type":"application/json"}
@@ -638,7 +632,6 @@
       if (!r2.ok || !r2_json.report_url) throw new Error(r2_json?.detail || "share 실패");
 
       setDone(r2_json.report_url);
-=======
       const r2 = await bgFetch(`/share/create?file_id=${encodeURIComponent(r1.id)}`, { method: "POST" });
       if (!r2?.ok || !r2.report_url) throw new Error(r2?.detail || "share 실패");
       
@@ -667,7 +660,6 @@
       
       console.log("[KnowMal] 상태 감지 - 최종 결과:", norm);
       setDone(r2.report_url, norm);
->>>>>>> 8803f7c8
     }catch(err){
       try{
         setMsg("파일의 악성 행위를 검사 중입니다.");
