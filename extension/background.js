<<<<<<< HEAD
self.API_BASE =
  typeof API_BASE !== "undefined"
    ? API_BASE
    : self.API_BASE || "http://localhost:8000";
=======
const API_BASE = "http://localhost:8000";  //개발용
//const API_BASE = "https://knowmal.duckdns.org";  
>>>>>>> 8803f7c8

console.log("[KnowMal] background boot, API_BASE =", self.API_BASE);

(async () => {
  try {
    if (typeof importScripts === "function") {
      importScripts("background_gmail.js");
      console.log("[KnowMal] background_gmail.js loaded via importScripts");
    } else {
      await import("./background_gmail.js");
      console.log("[KnowMal] background_gmail.js loaded via dynamic import");
    }
  } catch (e) {
    console.error("[KnowMal] failed to load background_gmail.js:", e);
  }
})();

chrome.runtime.onMessage.addListener((msg, _sender, sendResponse) => {
  if (msg?.type === "KM_PING") {
    sendResponse({ ok: true, pong: Date.now() });
  }
});

chrome.runtime.onMessage.addListener((msg, _sender, sendResponse) => {
  if (msg?.type === "maloffice.fetch" && msg.url) {
    (async () => {
      try {
        const r = await fetch(msg.url, msg.init || {});
        const ct = r.headers.get("content-type") || "";
        let payload = null;
        try {
          payload = ct.includes("application/json") ? await r.json() : await r.text();
        } catch {
          payload = null;
        }
        sendResponse({
          ok: r.ok,
          status: r.status,
          headers: { "content-type": ct },
          json: ct.includes("application/json") ? payload : undefined,
          text: !ct.includes("application/json") ? payload : undefined,
        });
      } catch (e) {
        sendResponse({ ok: false, status: 0, error: e?.message || String(e) });
      }
    })();
    return true; 
  }
});

(() => {
  const SCOPES = [
    "openid",
    "email",
    "profile",
    "https://www.googleapis.com/auth/gmail.readonly",
  ];

  function bufToBase64Url(buf) {
    const bytes = new Uint8Array(buf);
    let bin = "";
    for (let i = 0; i < bytes.byteLength; i++) bin += String.fromCharCode(bytes[i]);
    return btoa(bin).replace(/\+/g, "-").replace(/\//g, "_").replace(/=+$/, "");
  }
  async function sha256base64url(input) {
    const data = new TextEncoder().encode(input);
    const digest = await crypto.subtle.digest("SHA-256", data);
    return bufToBase64Url(digest);
  }
  function getRedirectUri() {
    return chrome.identity.getRedirectURL();
  }
  async function getClientId() {
    try {
      const r = await fetch(`${self.API_BASE}/auth/google/client`);
      if (r.ok) {
        const j = await r.json().catch(() => ({}));
        if (j?.client_id) return j.client_id;
      }
    } catch {}
    throw new Error(
      "GOOGLE_CLIENT_ID 미설정: /auth/google/client 구현 or background_gmail.js에 Client ID 하드코딩 필요"
    );
  }

  async function kmStartOAuthFlow() {
    const clientId = await getClientId();
    const redirectUri = getRedirectUri();

    const codeVerifier = bufToBase64Url(crypto.getRandomValues(new Uint8Array(32)));
    const codeChallenge = await sha256base64url(codeVerifier);

    const authUrl = new URL("https://accounts.google.com/o/oauth2/v2/auth");
    authUrl.searchParams.set("client_id", clientId);
    authUrl.searchParams.set("redirect_uri", redirectUri);
    authUrl.searchParams.set("response_type", "code");
    authUrl.searchParams.set("scope", SCOPES.join(" "));
    authUrl.searchParams.set("access_type", "offline");
    authUrl.searchParams.set("prompt", "consent");
    authUrl.searchParams.set("code_challenge", codeChallenge);
    authUrl.searchParams.set("code_challenge_method", "S256");

    const responseUrl = await chrome.identity
      .launchWebAuthFlow({ url: authUrl.toString(), interactive: true })
      .catch((e) => {
        throw new Error(`launchWebAuthFlow 실패: ${e?.message || e}`);
      });

    const u = new URL(responseUrl);
    const err = u.searchParams.get("error");
    if (err) {
      const desc = u.searchParams.get("error_description") || "";
      throw new Error(`Google Auth 오류: ${err}${desc ? ` (${desc})` : ""}`);
    }
    const code = u.searchParams.get("code");
    if (!code) throw new Error("authorization code 없음 (redirect_uri_mismatch 가능)");

    const r = await fetch(`${self.API_BASE}/auth/google/exchange`, {
      method: "POST",
      headers: { "Content-Type": "application/json" },
      credentials: "omit",
      body: JSON.stringify({ code, code_verifier: codeVerifier, redirect_uri: redirectUri }),
    });
    if (!r.ok) {
      const body = await r.text().catch(() => "");
      throw new Error(`exchange 실패 ${r.status}: ${body}`);
    }
    const js = await r.json().catch(() => ({}));
    const apiToken = js?.api_token;
    if (!apiToken) throw new Error("exchange 성공했지만 api_token이 없습니다.");

    await chrome.storage.session.set({ km_api_token: apiToken });
    return apiToken;
  }

<<<<<<< HEAD
  async function kmGetApiToken() {
    const d = await chrome.storage.session.get("km_api_token");
    return d?.km_api_token || null;
  }

  chrome.runtime.onMessage.addListener((msg, _sender, sendResponse) => {
    if (self.__KM_OAUTH_READY__ === true) {
      return; 
    }
=======
  if (msg?.type !== "maloffice.fetch" && msg?.type !== "maloffice.fetchBinary") return; 
>>>>>>> 8803f7c8

    if (msg?.type === "KM_OAUTH_START") {
      (async () => {
        try {
          const token = await kmStartOAuthFlow();
          sendResponse({ ok: true, token, fallback: true });
        } catch (e) {
          console.error("[KnowMal][OAuth][fallback] ERROR:", e);
          sendResponse({ ok: false, error: e?.message || String(e), fallback: true });
        }
      })();
      return true; 
    }

    if (msg?.type === "KM_GET_TOKEN") {
      (async () => {
        try {
          const token = await kmGetApiToken();
          sendResponse({ ok: true, token, fallback: true });
        } catch (e) {
          sendResponse({ ok: false, error: e?.message || String(e), fallback: true });
        }
      })();
      return true;
    }

    if (msg?.type === "KM_OAUTH_READY") {
      sendResponse({ ok: true, ready: false, mode: "fallback" });
    }
  });
})();

chrome.runtime.onMessage.addListener((msg, _sender, sendResponse) => {
  (async () => {
    if (msg?.type === "KM_OAUTH_ENSURE") {
      const extId = chrome.runtime.id;
      const email = (msg && typeof msg.email === "string" ? msg.email.trim() : "");

      try {
        let authorized = false;
        const attempts = 3;
        for (let i = 0; i < attempts; i++) {
          const qs = new URLSearchParams({ ext_id: extId });
          if (email) qs.set("email", email);
          const r = await fetch(`${self.API_BASE}/auth/google/status?${qs.toString()}`, { credentials: "omit" });
          console.log("[KnowMal] OAuth status check response:", r.status);
          if (r.ok) {
            const j = await r.json();
            console.log("[KnowMal] OAuth status check result:", j);
            authorized = !!j?.authorized;
            if (authorized) break;
            try { await chrome.storage.local.remove(["KM_OAUTH_READY"]); } catch (_) {}
          }
          await new Promise(r => setTimeout(r, 300));
        }

        if (authorized) {
          const toSet = email ? { KM_OAUTH_READY: true, KM_OAUTH_EMAIL: email } : { KM_OAUTH_READY: true };
          await chrome.storage.local.set(toSet);
          console.log("[KnowMal] OAuth status confirmed, cache saved");
          sendResponse({ ok: true, authorized: true, authed: true });
          return;
        } else {
          console.log("[KnowMal] OAuth not authorized after retries");
        }
      } catch (e) {
        console.log("[KnowMal] OAuth status check failed:", e);
      }

<<<<<<< HEAD
      let tabId = null;
      try {
        try {
          let finalAuthorized = false;
          const finalAttempts = 2;
          for (let i = 0; i < finalAttempts; i++) {
            const qs2 = new URLSearchParams({ ext_id: extId });
            if (email) qs2.set("email", email);
            const r2 = await fetch(`${self.API_BASE}/auth/google/status?${qs2.toString()}`, { credentials: "omit" });
            if (r2.ok) {
              const j2 = await r2.json();
              finalAuthorized = !!j2?.authorized;
              if (finalAuthorized) break;
            }
            await new Promise(r => setTimeout(r, 200));
          }
          if (finalAuthorized) {
            const toSet = email ? { KM_OAUTH_READY: true, KM_OAUTH_EMAIL: email } : { KM_OAUTH_READY: true };
            await chrome.storage.local.set(toSet);
            console.log("[KnowMal] Skip opening OAuth tab: already authorized on final check");
            sendResponse({ ok: true, authorized: true, authed: true });
            return;
          }
        } catch (_) { /* ignore and proceed to open */ }

        let created = null;
        try {
          created = await chrome.tabs.create({
            url: `${self.API_BASE}/auth/google/start?ext_id=${encodeURIComponent(extId)}`,
            active: true,
          });
        } catch (e1) {
          console.warn("[KnowMal] tabs.create failed, trying windows.create", e1);
          try {
            const win = await chrome.windows.create({
              url: `${self.API_BASE}/auth/google/start?ext_id=${encodeURIComponent(extId)}`,
              focused: true,
              type: "popup",
              width: 980,
              height: 740,
            });
            if (win && win.tabs && win.tabs.length > 0) created = win.tabs[0];
          } catch (e2) {
            console.error("[KnowMal] windows.create also failed", e2);
          }
        }
        if (created && created.id != null) tabId = created.id;
      } catch (_) { /* noop */ }

      const maxMs = 120_000;
      const start = Date.now();
      let authorized = false;
      
      while (Date.now() - start < maxMs) {
        await new Promise(r => setTimeout(r, 1000));
        try {
          const qs = new URLSearchParams({ ext_id: extId });
          if (email) qs.set("email", email);
          const r = await fetch(`${self.API_BASE}/auth/google/status?${qs.toString()}`, { credentials: "omit" });
          if (r.ok) {
            const j = await r.json();
            if (j?.authorized) {
              authorized = true;
              break;
            }
          }
        } catch (e) {
        }
      }
      
      if (authorized) {
        if (tabId != null) {
          try { await chrome.tabs.remove(tabId); } catch (_) {}
        }
        const toSet = email ? { KM_OAUTH_READY: true, KM_OAUTH_EMAIL: email } : { KM_OAUTH_READY: true };
        await chrome.storage.local.set(toSet);
        console.log("[KnowMal] OAuth completed, cache saved");
        sendResponse({ ok: true, authorized: true, authed: true });
      } else {
        try {
          if (tabId == null) {
            console.warn("[KnowMal] OAuth not authorized and no tab tracked; forcing open tab once more");
            const t = await chrome.tabs.create({
              url: `${self.API_BASE}/auth/google/start?ext_id=${encodeURIComponent(extId)}`,
              active: true,
            });
            tabId = t?.id ?? null;
          }
        } catch (_) { /* ignore */ }
        console.log("[KnowMal] OAuth failed or timeout, clearing cache");
        await chrome.storage.local.remove(["KM_OAUTH_READY", "KM_OAUTH_EMAIL"]);
        sendResponse({ ok: false, error: "OAuth 미완료 또는 시간초과" });
      }
      return;
    }

    if (msg?.type === "KM_OAUTH_ENSURE_FORCE") {
      const extId = chrome.runtime.id;
      let tabId = null;
      try {
        let created = null;
        try {
          created = await chrome.tabs.create({
            url: `${self.API_BASE}/auth/google/start?ext_id=${encodeURIComponent(extId)}`,
            active: true,
          });
        } catch (e1) {
          console.warn("[KnowMal] FORCE tabs.create failed, trying windows.create", e1);
          try {
            const win = await chrome.windows.create({
              url: `${self.API_BASE}/auth/google/start?ext_id=${encodeURIComponent(extId)}`,
              focused: true,
              type: "popup",
              width: 980,
              height: 740,
            });
            if (win && win.tabs && win.tabs.length > 0) created = win.tabs[0];
          } catch (e2) {
            console.error("[KnowMal] FORCE windows.create also failed", e2);
          }
        }
        if (created && created.id != null) tabId = created.id;
      } catch (_) { /* noop */ }

      const maxMs = 120_000;
      const start = Date.now();
      let authorized = false;
      while (Date.now() - start < maxMs) {
        await new Promise(r => setTimeout(r, 1000));
        try {
          const r = await fetch(`${self.API_BASE}/auth/google/status?ext_id=${encodeURIComponent(extId)}`, { credentials: "omit" });
          if (r.ok) {
            const j = await r.json();
            if (j?.authorized) { authorized = true; break; }
          }
        } catch {}
      }
      if (authorized) {
        if (tabId != null) { try { await chrome.tabs.remove(tabId); } catch (_) {} }
        await chrome.storage.local.set({ KM_OAUTH_READY: true });
        sendResponse({ ok: true, authorized: true, authed: true, forced: true });
      } else {
        await chrome.storage.local.remove(["KM_OAUTH_READY"]);
        sendResponse({ ok: false, error: "OAuth 미완료 또는 시간초과", forced: true });
      }
      return;
=======
      const { url, init } = msg;
      const resp = await fetch(url, {
        method: init?.method || "GET",
        headers: init?.headers || {},
        body: init?.body,
        redirect: "follow",
        credentials: init?.credentials || "include",
        referrer: init?.referrer || undefined,
        referrerPolicy: init?.referrerPolicy || undefined,
      });

      if (msg.type === "maloffice.fetchBinary") {
        const buf = await resp.arrayBuffer();
        sendResponse({
          ok: resp.ok,
          status: resp.status,
          headers: Object.fromEntries(resp.headers.entries()),
          buffer: buf
        });
      } else {
        const text = await resp.text();
        let data = null;
        try { data = JSON.parse(text); } catch { /* JSON 아니면 null */ }
        sendResponse({
          ok: resp.ok,
          status: resp.status,
          headers: Object.fromEntries(resp.headers.entries()),
          text,
          json: data
        });
      }
    } catch (e) {
      console.error("Background script error:", e);
      sendResponse({ 
        ok: false, 
        error: (e && e.message) || String(e),
        contextInvalid: e.message.includes("context invalidated")
      });
>>>>>>> 8803f7c8
    }

    if (msg?.type === "KM_OAUTH_STATUS") {
      const extId = chrome.runtime.id;
      const email = (msg && typeof msg.email === "string" ? msg.email.trim() : "");
      try {
        const qs = new URLSearchParams({ ext_id: extId });
        if (email) qs.set("email", email);
        const r = await fetch(`${self.API_BASE}/auth/google/status?${qs.toString()}`, { credentials: "omit" });
        if (r.ok) {
          const j = await r.json();
          sendResponse({ ok: true, authorized: j?.authorized || false, authed: j?.authorized || false, email: j?.email });
        } else {
          sendResponse({ ok: true, authorized: false, authed: false });
        }
      } catch (e) {
        sendResponse({ ok: true, authorized: false, authed: false });
      }
      return;
    }

    if (msg?.type === "KM_FETCH") {
      try {
        const { url, init } = msg;
        console.log("[KnowMal] KM_FETCH request:", { url, init });
        
        const r = await fetch(url, init);
        console.log("[KnowMal] KM_FETCH response status:", r.status);
        
        const headers = {};
        r.headers.forEach((v, k) => (headers[k] = v));
        
        let json = null;
        let text = null;
        
        try {
          const ct = r.headers.get("content-type") || "";
          if (ct.includes("application/json")) {
            json = await r.json();
          } else {
            text = await r.text();
          }
        } catch (e) {
          text = await r.text();
        }
        
        console.log("[KnowMal] KM_FETCH final response:", { 
          ok: r.ok, 
          status: r.status, 
          json,
          text: text?.substring(0, 200) + "..."
        });
        
        sendResponse({ 
          ok: r.ok, 
          status: r.status, 
          headers, 
          json,
          text,
          body: text
        });
      } catch (e) {
        console.log("[KnowMal] KM_FETCH error:", e);
        sendResponse({ ok: false, error: String(e) });
      }
      return;
    }
  })();
  return true; 
});<|MERGE_RESOLUTION|>--- conflicted
+++ resolved
@@ -1,12 +1,6 @@
-<<<<<<< HEAD
-self.API_BASE =
-  typeof API_BASE !== "undefined"
-    ? API_BASE
-    : self.API_BASE || "http://localhost:8000";
-=======
 const API_BASE = "http://localhost:8000";  //개발용
 //const API_BASE = "https://knowmal.duckdns.org";  
->>>>>>> 8803f7c8
+
 
 console.log("[KnowMal] background boot, API_BASE =", self.API_BASE);
 
@@ -142,7 +136,6 @@
     return apiToken;
   }
 
-<<<<<<< HEAD
   async function kmGetApiToken() {
     const d = await chrome.storage.session.get("km_api_token");
     return d?.km_api_token || null;
@@ -152,9 +145,6 @@
     if (self.__KM_OAUTH_READY__ === true) {
       return; 
     }
-=======
-  if (msg?.type !== "maloffice.fetch" && msg?.type !== "maloffice.fetchBinary") return; 
->>>>>>> 8803f7c8
 
     if (msg?.type === "KM_OAUTH_START") {
       (async () => {
@@ -224,7 +214,6 @@
         console.log("[KnowMal] OAuth status check failed:", e);
       }
 
-<<<<<<< HEAD
       let tabId = null;
       try {
         try {
@@ -319,59 +308,6 @@
         sendResponse({ ok: false, error: "OAuth 미완료 또는 시간초과" });
       }
       return;
-    }
-
-    if (msg?.type === "KM_OAUTH_ENSURE_FORCE") {
-      const extId = chrome.runtime.id;
-      let tabId = null;
-      try {
-        let created = null;
-        try {
-          created = await chrome.tabs.create({
-            url: `${self.API_BASE}/auth/google/start?ext_id=${encodeURIComponent(extId)}`,
-            active: true,
-          });
-        } catch (e1) {
-          console.warn("[KnowMal] FORCE tabs.create failed, trying windows.create", e1);
-          try {
-            const win = await chrome.windows.create({
-              url: `${self.API_BASE}/auth/google/start?ext_id=${encodeURIComponent(extId)}`,
-              focused: true,
-              type: "popup",
-              width: 980,
-              height: 740,
-            });
-            if (win && win.tabs && win.tabs.length > 0) created = win.tabs[0];
-          } catch (e2) {
-            console.error("[KnowMal] FORCE windows.create also failed", e2);
-          }
-        }
-        if (created && created.id != null) tabId = created.id;
-      } catch (_) { /* noop */ }
-
-      const maxMs = 120_000;
-      const start = Date.now();
-      let authorized = false;
-      while (Date.now() - start < maxMs) {
-        await new Promise(r => setTimeout(r, 1000));
-        try {
-          const r = await fetch(`${self.API_BASE}/auth/google/status?ext_id=${encodeURIComponent(extId)}`, { credentials: "omit" });
-          if (r.ok) {
-            const j = await r.json();
-            if (j?.authorized) { authorized = true; break; }
-          }
-        } catch {}
-      }
-      if (authorized) {
-        if (tabId != null) { try { await chrome.tabs.remove(tabId); } catch (_) {} }
-        await chrome.storage.local.set({ KM_OAUTH_READY: true });
-        sendResponse({ ok: true, authorized: true, authed: true, forced: true });
-      } else {
-        await chrome.storage.local.remove(["KM_OAUTH_READY"]);
-        sendResponse({ ok: false, error: "OAuth 미완료 또는 시간초과", forced: true });
-      }
-      return;
-=======
       const { url, init } = msg;
       const resp = await fetch(url, {
         method: init?.method || "GET",
@@ -410,7 +346,58 @@
         error: (e && e.message) || String(e),
         contextInvalid: e.message.includes("context invalidated")
       });
->>>>>>> 8803f7c8
+    }
+
+    if (msg?.type === "KM_OAUTH_ENSURE_FORCE") {
+      const extId = chrome.runtime.id;
+      let tabId = null;
+      try {
+        let created = null;
+        try {
+          created = await chrome.tabs.create({
+            url: `${self.API_BASE}/auth/google/start?ext_id=${encodeURIComponent(extId)}`,
+            active: true,
+          });
+        } catch (e1) {
+          console.warn("[KnowMal] FORCE tabs.create failed, trying windows.create", e1);
+          try {
+            const win = await chrome.windows.create({
+              url: `${self.API_BASE}/auth/google/start?ext_id=${encodeURIComponent(extId)}`,
+              focused: true,
+              type: "popup",
+              width: 980,
+              height: 740,
+            });
+            if (win && win.tabs && win.tabs.length > 0) created = win.tabs[0];
+          } catch (e2) {
+            console.error("[KnowMal] FORCE windows.create also failed", e2);
+          }
+        }
+        if (created && created.id != null) tabId = created.id;
+      } catch (_) { /* noop */ }
+
+      const maxMs = 120_000;
+      const start = Date.now();
+      let authorized = false;
+      while (Date.now() - start < maxMs) {
+        await new Promise(r => setTimeout(r, 1000));
+        try {
+          const r = await fetch(`${self.API_BASE}/auth/google/status?ext_id=${encodeURIComponent(extId)}`, { credentials: "omit" });
+          if (r.ok) {
+            const j = await r.json();
+            if (j?.authorized) { authorized = true; break; }
+          }
+        } catch {}
+      }
+      if (authorized) {
+        if (tabId != null) { try { await chrome.tabs.remove(tabId); } catch (_) {} }
+        await chrome.storage.local.set({ KM_OAUTH_READY: true });
+        sendResponse({ ok: true, authorized: true, authed: true, forced: true });
+      } else {
+        await chrome.storage.local.remove(["KM_OAUTH_READY"]);
+        sendResponse({ ok: false, error: "OAuth 미완료 또는 시간초과", forced: true });
+      }
+      return;
     }
 
     if (msg?.type === "KM_OAUTH_STATUS") {
@@ -454,9 +441,9 @@
             text = await r.text();
           }
         } catch (e) {
-          text = await r.text();
-        }
-        
+      text = await r.text();
+        }
+      
         console.log("[KnowMal] KM_FETCH final response:", { 
           ok: r.ok, 
           status: r.status, 
